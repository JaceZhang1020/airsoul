--- conflicted
+++ resolved
@@ -1,386 +1,223 @@
-<<<<<<< HEAD
-#!/usr/bin/env python
-# coding=utf8
-# File: models.py
-import sys
-import random
-import torch
-import numpy
-from torch import nn
-from torch.nn import functional as F
-from torch.utils.checkpoint import checkpoint  
-from l3c_baselines.utils import weighted_loss, img_pro, img_post
-from l3c_baselines.utils import parameters_regularization, count_parameters
-from l3c_baselines.utils import log_debug, log_warn, log_fatal
-from l3c_baselines.modules import ImageEncoder, ImageDecoder
-from .decision_model import RSADecisionModel
-
-class AnyMDPRSA(RSADecisionModel):
-    def __init__(self, config, verbose=False): 
-        super().__init__(config)
-
-        # Loss weighting
-        loss_weight = torch.cat( (torch.linspace(1.0e-3, 1.0, config.context_warmup),
-                                  torch.full((config.max_position_loss_weighting - config.context_warmup,), 1.0)
-                                  ), 
-                                dim=0)
-        loss_weight = loss_weight / torch.sum(loss_weight)
-
-        self.register_buffer('loss_weight', loss_weight)
-        self.set_train_config(config)
-
-        self.nactions = config.action_dim
-
-        if(verbose):
-            log_debug("RSA Decision Model initialized, total params: {}".format(count_parameters(self)))
-            log_debug("Causal Block Parameters： {}".format(count_parameters(self.causal_model)))
-
-    def set_train_config(self, config):
-        if(config.has_attr("frozen_modules")):
-            if("causal_model" in config.frozen_modules):
-               self.causal_model.requires_grad_(False)
-            else:
-               self.causal_model.requires_grad_(True)
-
-            if("s_encoder" in config.frozen_modules):
-                self.s_encoder.requires_grad_(False)
-            else:
-                self.s_encoder.requires_grad_(True)
-
-            if("a_encoder" in config.frozen_modules):
-                self.a_encoder.requires_grad_(False)
-            else:
-                self.a_encoder.requires_grad_(True)
-
-            if(self.r_included):
-                if("r_encoder" in config.frozen_modules):
-                    self.r_encoder.requires_grad_(False)
-                else:
-                    self.r_encoder.requires_grad_(True)
-
-            if(self.p_included):
-                if("p_encoder" in config.frozen_modules):
-                    self.p_encoder.requires_grad_(False)
-                else:
-                    self.p_encoder.requires_grad_(True)
-
-            if("s_decoder" in config.frozen_modules):
-                self.s_decoder.requires_grad_(False)
-            else:
-                self.s_decoder.requires_grad_(True)
-
-            if("a_decoder" in config.frozen_modules):
-                self.a_decoder.requires_grad_(False)
-            else:
-                self.a_decoder.requires_grad_(True)
-
-            if("r_decoder" in config.frozen_modules):
-                self.r_decoder.requires_grad_(False)
-            else:
-                self.r_decoder.requires_grad_(True)
-
-    def sequential_loss(self, prompts, 
-                            observations, 
-                            rewards, 
-                            behavior_actions, 
-                            label_actions, 
-                            state_dropout=0.0,
-                            reward_dropout=0.0,
-                            update_memory=True,
-                            use_loss_weight=True,
-                            reduce_dim=1):
-    
-        bsz = behavior_actions.shape[0]
-        seq_len = behavior_actions.shape[1]
-        # Pay attention position must be acquired before calling forward()
-        ps = self.causal_model.position
-        pe = ps + seq_len
-
-        # Predict the latent representation of action and next frame (World Model)
-        s_pred, a_pred, r_pred, _ = self.forward(
-                prompts, observations[:, :-1], behavior_actions, rewards,
-                cache=None, need_cache=False, state_dropout=state_dropout,
-                update_memory=update_memory)
-
-        # Calculate the loss information
-        loss = dict()
-
-        # Mask out the invalid actions
-        loss_weight = (label_actions.ge(0) * label_actions.lt(self.nactions)).to(self.loss_weight.dtype)
-        if(use_loss_weight):
-            loss_weight = loss_weight * self.loss_weight[ps:pe].unsqueeze(0)
-
-        # World Model Loss - States and Rewards
-        loss["wm-s"], loss["count"] = weighted_loss(s_pred, 
-                                     gt=observations[:, 1:], 
-                                     loss_type="ce",
-                                     loss_wht=loss_weight, 
-                                     reduce_dim=reduce_dim,
-                                     need_cnt=True)
-        loss["wm-r"] = weighted_loss(r_pred, 
-                                     gt=rewards.view(*rewards.shape,1), 
-                                     loss_type="mse",
-                                     loss_wht=loss_weight, 
-                                     reduce_dim=reduce_dim)
-
-        # Policy Model
-        loss["pm"] = weighted_loss(a_pred, 
-                                   gt=label_actions, 
-                                   loss_type="ce",
-                                   loss_wht=loss_weight, 
-                                   reduce_dim=reduce_dim)
-        # Entropy Loss
-        loss["ent"] = weighted_loss(a_pred, 
-                                    loss_type="ent", 
-                                    loss_wht=loss_weight,
-                                    reduce_dim=reduce_dim)
-
-        loss["causal-l2"] = parameters_regularization(self)
-
-        return loss
-
-    def generate(self, prompts,
-                       observation,
-                       temp,
-                       device=None,
-                       cache=None,
-                       need_cache=False,
-                       update_memory=False):
-
-        # s, a, r = obs, 0 , 0; update memory = false
-        valid_obs = torch.tensor([[observation]], dtype=torch.int64).to(device)
-        valid_act = torch.zeros((1, 1), dtype=torch.int64).to(device)
-        valid_rew = torch.zeros((1, 1), dtype=torch.float32).to(device)
-
-        o_pred, a_pred, r_pred, new_cache = self.forward(
-            prompts,
-            valid_obs,
-            valid_act,
-            valid_rew,
-            T=temp,
-            update_memory=False)
-        a_sample = a_pred[ :, :, : 4]
-        a_normalized = a_sample / a_sample.sum(dim=-1, keepdim=True)
-        action_out = torch.multinomial(a_normalized.squeeze(1), num_samples=1).squeeze(1)
-        action_out = action_out.squeeze(0).cpu().numpy()
-        action_out = int(action_out.item())
-        print("current state = ", observation)
-        print("a_normalized = ",a_normalized)
-        valid_act = torch.tensor([[action_out]], dtype=torch.int64).to(device)
-        # s, a, r = obs, act_pred, 0; update memory = false
-        o_pred, a_pred, r_pred, new_cache = self.forward(
-            prompts,
-            valid_obs,
-            valid_act,
-            valid_rew,
-            T=temp,
-            update_memory=False)
-        return o_pred, action_out, r_pred
-
-    def learn(self, prompts,
-                    observation,
-                    action,
-                    reward,
-                    temp,
-                    device=None,
-                    cache=None,
-                    need_cache=False,
-                    update_memory=True):
-        valid_obs = torch.tensor([[observation]], dtype=torch.int64).to(device)
-        valid_act = torch.tensor([[action]], dtype=torch.int64).to(device)
-        valid_rew = torch.tensor([[reward]], dtype=torch.float32).to(device)
-
-        # s, a, r = obs, act_pred, r_pred; update memory = true
-        o_pred, a_pred, r_pred, new_cache = self.forward(
-            prompts,
-            valid_obs,
-            valid_act,
-            valid_rew,
-            T=temp,
-            update_memory=True)
-        return o_pred, a_pred, r_pred
-        
-
-if __name__=="__main__":
-    from utils import Configure
-    config=Configure()
-    config.from_yaml(sys.argv[1])
-
-    model = AnyMDPRSA(config.model_config)
-
-    observation = torch.randn(8, 33, 3, 128, 128)
-    action = torch.randint(4, (8, 32)) 
-    reward = torch.randn(8, 32)
-    local_map = torch.randn(8, 32, 3, 7, 7)
-
-    vae_loss = model.vae_loss(observation)
-    losses = model.sequential_loss(None, observation, reward, action, action)
-    rec_img, img_out, act_out, cache = model.inference_step_by_step(
-            observation[:, :5], action[:, :4], 1.0, 0, observation.device)
-    print("vae:", vae_loss, "sequential:", losses)
-    print(img_out[0].shape, act_out.shape)
-    print(len(cache))
-    print(cache[0].shape)
-=======
-#!/usr/bin/env python
-# coding=utf8
-# File: models.py
-import sys
-import random
-import torch
-import numpy
-from torch import nn
-from torch.nn import functional as F
-from torch.utils.checkpoint import checkpoint  
-from l3c_baselines.utils import weighted_loss, img_pro, img_post
-from l3c_baselines.utils import parameters_regularization, count_parameters
-from l3c_baselines.utils import log_debug, log_warn, log_fatal
-from l3c_baselines.modules import ImageEncoder, ImageDecoder
-from .decision_model import RSADecisionModel
-
-class AnyMDPRSA(RSADecisionModel):
-    def __init__(self, config, verbose=False): 
-        super().__init__(config)
-
-        # Loss weighting
-        loss_weight = torch.cat( (torch.linspace(1.0e-3, 1.0, config.context_warmup),
-                                  torch.full((config.max_position_loss_weighting - config.context_warmup,), 1.0)
-                                  ), 
-                                dim=0)
-        loss_weight = loss_weight / torch.sum(loss_weight)
-
-        self.register_buffer('loss_weight', loss_weight)
-        self.set_train_config(config)
-
-        self.nactions = config.action_dim
-
-        if(verbose):
-            log_debug("RSA Decision Model initialized, total params: {}".format(count_parameters(self)))
-            log_debug("Causal Block Parameters： {}".format(count_parameters(self.causal_model)))
-
-    def set_train_config(self, config):
-        if(config.has_attr("frozen_modules")):
-            if("causal_model" in config.frozen_modules):
-               self.causal_model.requires_grad_(False)
-            else:
-               self.causal_model.requires_grad_(True)
-
-            if("s_encoder" in config.frozen_modules):
-                self.s_encoder.requires_grad_(False)
-            else:
-                self.s_encoder.requires_grad_(True)
-
-            if("a_encoder" in config.frozen_modules):
-                self.a_encoder.requires_grad_(False)
-            else:
-                self.a_encoder.requires_grad_(True)
-
-            if(self.r_included):
-                if("r_encoder" in config.frozen_modules):
-                    self.r_encoder.requires_grad_(False)
-                else:
-                    self.r_encoder.requires_grad_(True)
-
-            if(self.p_included):
-                if("p_encoder" in config.frozen_modules):
-                    self.p_encoder.requires_grad_(False)
-                else:
-                    self.p_encoder.requires_grad_(True)
-
-            if("s_decoder" in config.frozen_modules):
-                self.s_decoder.requires_grad_(False)
-            else:
-                self.s_decoder.requires_grad_(True)
-
-            if("a_decoder" in config.frozen_modules):
-                self.a_decoder.requires_grad_(False)
-            else:
-                self.a_decoder.requires_grad_(True)
-
-            if("r_decoder" in config.frozen_modules):
-                self.r_decoder.requires_grad_(False)
-            else:
-                self.r_decoder.requires_grad_(True)
-
-    def sequential_loss(self, prompts, 
-                            observations, 
-                            rewards, 
-                            behavior_actions, 
-                            label_actions, 
-                            state_dropout=0.0,
-                            reward_dropout=0.0,
-                            update_memory=True,
-                            use_loss_weight=True,
-                            reduce_dim=1):
-    
-        bsz = behavior_actions.shape[0]
-        seq_len = behavior_actions.shape[1]
-        # Pay attention position must be acquired before calling forward()
-        ps = self.causal_model.position
-        pe = ps + seq_len
-
-        # Predict the latent representation of action and next frame (World Model)
-        s_pred, a_pred, r_pred, _ = self.forward(
-                prompts, observations[:, :-1], behavior_actions, rewards,
-                cache=None, need_cache=False, state_dropout=state_dropout,
-                update_memory=update_memory)
-
-        # Calculate the loss information
-        loss = dict()
-
-        # Mask out the invalid actions
-        loss_weight = (label_actions.ge(0) * label_actions.lt(self.nactions)).to(self.loss_weight.dtype)
-        if(use_loss_weight):
-            loss_weight = loss_weight * self.loss_weight[ps:pe].unsqueeze(0)
-
-        # World Model Loss - States and Rewards
-        loss["wm-s"], loss["count"] = weighted_loss(s_pred, 
-                                     gt=observations[:, 1:], 
-                                     loss_type="ce",
-                                     loss_wht=loss_weight, 
-                                     reduce_dim=reduce_dim,
-                                     need_cnt=True)
-        loss["wm-r"] = weighted_loss(r_pred, 
-                                     gt=rewards.view(*rewards.shape,1), 
-                                     loss_type="mse",
-                                     loss_wht=loss_weight, 
-                                     reduce_dim=reduce_dim)
-
-        # Policy Model
-        loss["pm"] = weighted_loss(a_pred, 
-                                   gt=label_actions, 
-                                   loss_type="ce",
-                                   loss_wht=loss_weight, 
-                                   reduce_dim=reduce_dim)
-        # Entropy Loss
-        loss["ent"] = weighted_loss(a_pred, 
-                                    loss_type="ent", 
-                                    loss_wht=loss_weight,
-                                    reduce_dim=reduce_dim)
-
-        loss["causal-l2"] = parameters_regularization(self)
-
-        return loss
-        
-
-if __name__=="__main__":
-    from utils import Configure
-    config=Configure()
-    config.from_yaml(sys.argv[1])
-
-    model = AnyMDPRSA(config.model_config)
-
-    observation = torch.randn(8, 33, 3, 128, 128)
-    action = torch.randint(4, (8, 32)) 
-    reward = torch.randn(8, 32)
-    local_map = torch.randn(8, 32, 3, 7, 7)
-
-    vae_loss = model.vae_loss(observation)
-    losses = model.sequential_loss(None, observation, reward, action, action)
-    rec_img, img_out, act_out, cache = model.inference_step_by_step(
-            observation[:, :5], action[:, :4], 1.0, 0, observation.device)
-    print("vae:", vae_loss, "sequential:", losses)
-    print(img_out[0].shape, act_out.shape)
-    print(len(cache))
-    print(cache[0].shape)
->>>>>>> 545d3955
+#!/usr/bin/env python
+# coding=utf8
+# File: models.py
+import sys
+import random
+import torch
+import numpy
+from torch import nn
+from torch.nn import functional as F
+from torch.utils.checkpoint import checkpoint  
+from l3c_baselines.utils import weighted_loss, img_pro, img_post
+from l3c_baselines.utils import parameters_regularization, count_parameters
+from l3c_baselines.utils import log_debug, log_warn, log_fatal
+from l3c_baselines.modules import ImageEncoder, ImageDecoder
+from .decision_model import RSADecisionModel
+
+class AnyMDPRSA(RSADecisionModel):
+    def __init__(self, config, verbose=False): 
+        super().__init__(config)
+
+        # Loss weighting
+        loss_weight = torch.cat( (torch.linspace(1.0e-3, 1.0, config.context_warmup),
+                                  torch.full((config.max_position_loss_weighting - config.context_warmup,), 1.0)
+                                  ), 
+                                dim=0)
+        loss_weight = loss_weight / torch.sum(loss_weight)
+
+        self.register_buffer('loss_weight', loss_weight)
+        self.set_train_config(config)
+
+        self.nactions = config.action_dim
+
+        if(verbose):
+            log_debug("RSA Decision Model initialized, total params: {}".format(count_parameters(self)))
+            log_debug("Causal Block Parameters： {}".format(count_parameters(self.causal_model)))
+
+    def set_train_config(self, config):
+        if(config.has_attr("frozen_modules")):
+            if("causal_model" in config.frozen_modules):
+               self.causal_model.requires_grad_(False)
+            else:
+               self.causal_model.requires_grad_(True)
+
+            if("s_encoder" in config.frozen_modules):
+                self.s_encoder.requires_grad_(False)
+            else:
+                self.s_encoder.requires_grad_(True)
+
+            if("a_encoder" in config.frozen_modules):
+                self.a_encoder.requires_grad_(False)
+            else:
+                self.a_encoder.requires_grad_(True)
+
+            if(self.r_included):
+                if("r_encoder" in config.frozen_modules):
+                    self.r_encoder.requires_grad_(False)
+                else:
+                    self.r_encoder.requires_grad_(True)
+
+            if(self.p_included):
+                if("p_encoder" in config.frozen_modules):
+                    self.p_encoder.requires_grad_(False)
+                else:
+                    self.p_encoder.requires_grad_(True)
+
+            if("s_decoder" in config.frozen_modules):
+                self.s_decoder.requires_grad_(False)
+            else:
+                self.s_decoder.requires_grad_(True)
+
+            if("a_decoder" in config.frozen_modules):
+                self.a_decoder.requires_grad_(False)
+            else:
+                self.a_decoder.requires_grad_(True)
+
+            if("r_decoder" in config.frozen_modules):
+                self.r_decoder.requires_grad_(False)
+            else:
+                self.r_decoder.requires_grad_(True)
+
+    def sequential_loss(self, prompts, 
+                            observations, 
+                            rewards, 
+                            behavior_actions, 
+                            label_actions, 
+                            state_dropout=0.0,
+                            reward_dropout=0.0,
+                            update_memory=True,
+                            use_loss_weight=True,
+                            reduce_dim=1):
+    
+        bsz = behavior_actions.shape[0]
+        seq_len = behavior_actions.shape[1]
+        # Pay attention position must be acquired before calling forward()
+        ps = self.causal_model.position
+        pe = ps + seq_len
+
+        # Predict the latent representation of action and next frame (World Model)
+        s_pred, a_pred, r_pred, _ = self.forward(
+                prompts, observations[:, :-1], behavior_actions, rewards,
+                cache=None, need_cache=False, state_dropout=state_dropout,
+                update_memory=update_memory)
+
+        # Calculate the loss information
+        loss = dict()
+
+        # Mask out the invalid actions
+        # Mask out the invalid actions
+        loss_weight = (label_actions.ge(0) * label_actions.lt(self.nactions)).to(self.loss_weight.dtype)
+        if(use_loss_weight):
+            loss_weight = loss_weight * self.loss_weight[ps:pe].unsqueeze(0)
+
+        # World Model Loss - States and Rewards
+        loss["wm-s"], loss["count"] = weighted_loss(s_pred, 
+                                     gt=observations[:, 1:], 
+                                     loss_type="ce",
+                                     loss_wht=loss_weight, 
+                                     reduce_dim=reduce_dim,
+                                     need_cnt=True)
+        loss["wm-r"] = weighted_loss(r_pred, 
+                                     gt=rewards.view(*rewards.shape,1), 
+                                     loss_type="mse",
+                                     loss_wht=loss_weight, 
+                                     reduce_dim=reduce_dim)
+
+        # Policy Model
+        loss["pm"] = weighted_loss(a_pred, 
+                                   gt=label_actions, 
+                                   loss_type="ce",
+                                   loss_wht=loss_weight, 
+                                   reduce_dim=reduce_dim)
+        # Entropy Loss
+        loss["ent"] = weighted_loss(a_pred, 
+                                    loss_type="ent", 
+                                    loss_wht=loss_weight,
+                                    reduce_dim=reduce_dim)
+
+        loss["causal-l2"] = parameters_regularization(self)
+
+        return loss
+
+    def generate(self, prompts,
+                       observation,
+                       temp,
+                       device=None,
+                       cache=None,
+                       need_cache=False,
+                       update_memory=False):
+
+        # s, a, r = obs, 0 , 0; update memory = false
+        valid_obs = torch.tensor([[observation]], dtype=torch.int64).to(device)
+        valid_act = torch.zeros((1, 1), dtype=torch.int64).to(device)
+        valid_rew = torch.zeros((1, 1), dtype=torch.float32).to(device)
+
+        o_pred, a_pred, r_pred, new_cache = self.forward(
+            prompts,
+            valid_obs,
+            valid_act,
+            valid_rew,
+            T=temp,
+            update_memory=False)
+        a_sample = a_pred[ :, :, : 4]
+        a_normalized = a_sample / a_sample.sum(dim=-1, keepdim=True)
+        action_out = torch.multinomial(a_normalized.squeeze(1), num_samples=1).squeeze(1)
+        action_out = action_out.squeeze(0).cpu().numpy()
+        action_out = int(action_out.item())
+        print("current state = ", observation)
+        print("a_normalized = ",a_normalized)
+        valid_act = torch.tensor([[action_out]], dtype=torch.int64).to(device)
+        # s, a, r = obs, act_pred, 0; update memory = false
+        o_pred, a_pred, r_pred, new_cache = self.forward(
+            prompts,
+            valid_obs,
+            valid_act,
+            valid_rew,
+            T=temp,
+            update_memory=False)
+        return o_pred, action_out, r_pred
+
+    def learn(self, prompts,
+                    observation,
+                    action,
+                    reward,
+                    temp,
+                    device=None,
+                    cache=None,
+                    need_cache=False,
+                    update_memory=True):
+        valid_obs = torch.tensor([[observation]], dtype=torch.int64).to(device)
+        valid_act = torch.tensor([[action]], dtype=torch.int64).to(device)
+        valid_rew = torch.tensor([[reward]], dtype=torch.float32).to(device)
+
+        # s, a, r = obs, act_pred, r_pred; update memory = true
+        o_pred, a_pred, r_pred, new_cache = self.forward(
+            prompts,
+            valid_obs,
+            valid_act,
+            valid_rew,
+            T=temp,
+            update_memory=True)
+        return o_pred, a_pred, r_pred
+        
+
+if __name__=="__main__":
+    from utils import Configure
+    config=Configure()
+    config.from_yaml(sys.argv[1])
+
+    model = AnyMDPRSA(config.model_config)
+
+    observation = torch.randn(8, 33, 3, 128, 128)
+    action = torch.randint(4, (8, 32)) 
+    reward = torch.randn(8, 32)
+    local_map = torch.randn(8, 32, 3, 7, 7)
+
+    vae_loss = model.vae_loss(observation)
+    losses = model.sequential_loss(None, observation, reward, action, action)
+    rec_img, img_out, act_out, cache = model.inference_step_by_step(
+            observation[:, :5], action[:, :4], 1.0, 0, observation.device)
+    print("vae:", vae_loss, "sequential:", losses)
+    print(img_out[0].shape, act_out.shape)
+    print(len(cache))
+    print(cache[0].shape)